--- conflicted
+++ resolved
@@ -1,16 +1,9 @@
-<<<<<<< HEAD
 monado (21.0.0~dfsg1-2~bpo10+1) buster-backports; urgency=medium
 
   * Rebuild for buster-backports.
 
  -- Ryan Pavlik <ryan@ryanpavlik.com>  Tue, 23 Feb 2021 13:40:07 -0600
 
-monado (21.0.0~dfsg1-2) UNRELEASED; urgency=medium
-
-  * d/control: Add Build-Depends on libbsd-dev for pidfile support when building service.
-
- -- Ryan Pavlik <ryan@ryanpavlik.com>  Thu, 15 Apr 2021 16:51:09 -0500
-=======
 monado (21.0.0~dfsg1-2) unstable; urgency=medium
 
   * d/control
@@ -25,7 +18,6 @@
   * Switch to pandoc from markdown for formatting changelog.
 
  -- Ryan Pavlik <ryan@ryanpavlik.com>  Tue, 26 Oct 2021 16:59:16 -0500
->>>>>>> 7dc10934
 
 monado (21.0.0~dfsg1-1) unstable; urgency=medium
 
